--- conflicted
+++ resolved
@@ -260,47 +260,16 @@
                 DeprecationWarning)
 
         if max_torque is None:
-<<<<<<< HEAD
-            max_torque = numpy.array([100.0, 100.0, 100.0 ])
-        
-        ignore_col_body_savers = []
+            max_torque = numpy.array([100.0, 100.0, 100.0])
+
         if ignore_collisions is None:
             ignore_collisions = []
 
-        for ignore_col_with in ignore_collisions:
-            from openravepy  import KinBodyStateSaver, KinBody
-            ssaver = KinBodyStateSaver(ignore_col_with, options=KinBody.SaveParameters.LinkEnable)
-            ignore_col_body_savers.append(ssaver)
-            ignore_col_with.Enable(False)
-
-        with manipulator.GetRobot().GetEnv():
-            manipulator.GetRobot().GetController().SimulationStep(0)
-
-=======
-            max_torque = numpy.array([100.0, 100.0, 100.0])
-
-        if ignore_collisions is None:
-            ignore_collisions = []
-
         with env:
->>>>>>> b0c20875
             # Compute the expected force direction in the hand frame.
             hand_pose = manipulator.GetEndEffectorTransform()
             force_direction = numpy.dot(hand_pose[0:3, 0:3].T, -direction)
 
-<<<<<<< HEAD
-            with manipulator.GetRobot():
-                old_active_manipulator = manipulator.GetRobot().GetActiveManipulator()
-                manipulator.SetActive()
-                from prpy.planning import PlanningError
-                try:
-                    traj = manipulator.PlanToEndEffectorOffset(direction, distance, max_distance=max_distance,
-                                                               execute=False, **kw_args)
-                except PlanningError, e:
-                    for (ignore_col_with, ssaver) in zip(ignore_collisions, ignore_col_body_savers):
-                        ssaver.Restore()
-                    raise
-=======
             # Disable the KinBodies listed in ignore_collisions. We backup the
             # "enabled" state of all KinBodies so we can restore them later.
             body_savers = [
@@ -309,7 +278,6 @@
                   Robot.SaveParameters.ActiveDOF
                 | Robot.SaveParameters.ActiveManipulator
                 | Robot.SaveParameters.LinkTransformation)
->>>>>>> b0c20875
 
             with robot_saver, nested(*body_savers) as f:
                 manipulator.SetActive()
@@ -318,64 +286,13 @@
                 for body in ignore_collisions:
                     body.Enable(False)
 
-<<<<<<< HEAD
-                for (ignore_col_with, ssaver) in zip(ignore_collisions, ignore_col_body_savers):
-                    ssaver.Restore()
-            else:
-
-                traj = manipulator.GetRobot().PostProcessPath(traj)
-
-                traj_duration = traj.GetDuration()
-                delta_t = 0.01
-
-                traj_config_spec = traj.GetConfigurationSpecification()
-                new_traj = openravepy.RaveCreateTrajectory(manipulator.GetRobot().GetEnv(), '')
-                new_traj.Init(traj_config_spec)
-
-                for (ignore_col_with, ssaver) in zip(ignore_collisions, ignore_col_body_savers):
-                    ssaver.Restore()
-                
-                with manipulator.GetRobot():
-                    manipulator.SetActive()
-                    waypoint_ind = 0
-                    for t in numpy.arange(0, traj_duration, delta_t):
-                        traj_sample = traj.Sample(t)
-
-                        waypoint = traj_config_spec.ExtractJointValues(traj_sample, manipulator.GetRobot(), manipulator.GetArmIndices())
-                        manipulator.SetDOFValues(waypoint)
-
-                        # Check collision with each body on the robot
-                        for body in manipulator.GetRobot().GetEnv().GetBodies():
-                            if manipulator.GetRobot().GetEnv().CheckCollision(manipulator.GetRobot(), body):
-                                collided_with_obj = True
-                                break
-                        if collided_with_obj:
-                            break
-                        else:
-                            #set timing on new sampled waypoint
-                            if waypoint_ind == 0:
-                                traj_config_spec.InsertDeltaTime(traj_sample, 0.)
-                            else:
-                                traj_config_spec.InsertDeltaTime(traj_sample, delta_t)
-                            
-                            new_traj.Insert(int(waypoint_ind), traj_sample)
-                            waypoint_ind += 1
-
-                if new_traj.GetNumWaypoints() > 0:
-                    manipulator.GetRobot().ExecuteTrajectory(new_traj)
-
-            return collided_with_obj
-        # Trajectory is aborted by OWD because we felt a force.
-        except exceptions.TrajectoryAborted:
-            return True
-=======
                 path = robot.PlanToEndEffectorOffset(direction=direction,
                     distance=distance, max_distance=max_distance, **kw_args)
 
         # Execute on the real robot by tagging the trajectory with options that
         # tell the controller to stop on force/torque input.
         if not manipulator.simulated:
-            manipulator.SetTrajectoryExecutionOptions(traj, stop_on_ft=True,
+            manipulator.SetTrajectoryExecutionOptions(path, stop_on_ft=True,
                 force_direction=force_direction, force_magnitude=max_force,
                 torque=max_torque)
 
@@ -384,7 +301,8 @@
             try:
                 robot.ExecutePath(path)
                 return False
-            except exceptions.TrajectoryAborted:
+            except exceptions.TrajectoryAborted as e:
+                logger.warn('MoveUntilTouch aborted: %s', str(e))
                 return True
         # Forward-simulate the motion until it hits an object.
         else:
@@ -430,5 +348,4 @@
             if new_traj.GetNumWaypoints() > 0:
                 robot.ExecuteTrajectory(new_traj)
 
-            return is_collision
->>>>>>> b0c20875
+            return is_collision