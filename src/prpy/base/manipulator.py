--- conflicted
+++ resolved
@@ -153,13 +153,7 @@
                                                     args, cloned_args)
 
             # Strip inactive DOFs from the trajectory.
-<<<<<<< HEAD
-            config_spec = Cloned(robot).GetActiveConfigurationSpecification('linear')
-            openravepy.planningutils.ConvertTrajectorySpecification(cloned_traj, config_spec)
-            traj = openravepy.RaveCreateTrajectory(robot.GetEnv(), cloned_traj.GetXMLId())
-            traj.Clone(cloned_traj, 0)
-=======
-            config_spec = cloned_robot.GetActiveConfigurationSpecification()
+            config_spec = cloned_robot.GetActiveConfigurationSpecification('linear')
             openravepy.planningutils.ConvertTrajectorySpecification(
                 cloned_traj, config_spec
             )
@@ -167,7 +161,6 @@
             # Copy the trajectory back to the original environment.
             from ..util import CopyTrajectory
             traj = CopyTrajectory(cloned_traj, env=robot.GetEnv())
->>>>>>> cda56f1b
 
         # Optionally execute the trajectory.
         if 'execute' not in kw_args or kw_args['execute']:
